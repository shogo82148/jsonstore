--- conflicted
+++ resolved
@@ -104,8 +104,6 @@
 func BenchmarkOpenBig(b *testing.B) {
 	f := testFile()
 	defer os.Remove(f.Name())
-<<<<<<< HEAD
-=======
 	ks := new(JSONStore)
 	for i := 1; i < 1000; i++ {
 		ks.Set("hello:"+strconv.Itoa(i), "world"+strconv.Itoa(i))
@@ -184,7 +182,6 @@
 }
 
 func BenchmarkGet(b *testing.B) {
->>>>>>> 4c9d2cc9
 	ks := new(JSONStore)
 	for i := 1; i < 1000; i++ {
 		ks.Set("hello:"+strconv.Itoa(i), "world"+strconv.Itoa(i))
